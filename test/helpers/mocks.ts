import {SpyInstance, vi} from "vitest";

import {CommandContext} from "../../src/commands/base";
import {Git} from "../../src/core/git";
import {WorktreeConfig} from "../../src/core/types";
import {Logger} from "../../src/utils/logger";

export function createMockLogger(overrides?: Partial<Logger>): Logger {
    return {
        verbose: vi.fn(),
        info: vi.fn(),
        success: vi.fn(),
        error: vi.fn(),
        warn: vi.fn(),
        log: vi.fn(),
        progress: vi.fn().mockReturnValue(vi.fn()),
        getLevel: vi.fn().mockReturnValue("normal"),
        ... overrides,
    };
}

export function createMockGit(overrides?: Partial<Git>): Git {
    return {
        isGitRepository: vi.fn().mockResolvedValue(true),
        hasCommits: vi.fn().mockResolvedValue(true),
        createWorktree: vi.fn().mockResolvedValue(undefined),
        getMainBranch: vi.fn().mockResolvedValue("main"),
        listWorktrees: vi.fn().mockResolvedValue([]),
        getRepoRoot: vi.fn().mockResolvedValue("/repo"),
        branchExists: vi.fn().mockResolvedValue(false),
<<<<<<< HEAD
        getWorktreeStatus: vi.fn().mockResolvedValue([]),
        getAheadBehind: vi.fn().mockResolvedValue({ahead: 0, behind: 0}),
=======
        getWorktreeByName: vi.fn().mockResolvedValue(null),
        getMainWorktree: vi.fn().mockResolvedValue({
            path: "/repo",
            branch: "refs/heads/main",
            isMain: true,
            isLocked: false,
            commit: "abc123",
        }),
        hasUntrackedFiles: vi.fn().mockResolvedValue(false),
        hasUncommittedChanges: vi.fn().mockResolvedValue(false),
        hasStagedChanges: vi.fn().mockResolvedValue(false),
        hasUnmergedCommits: vi.fn().mockResolvedValue(false),
        hasStashedChanges: vi.fn().mockResolvedValue(false),
        hasSubmoduleModifications: vi.fn().mockResolvedValue(false),
        removeWorktree: vi.fn().mockResolvedValue(undefined),
>>>>>>> bb1b532e
        ... overrides,
    } as unknown as Git;
}

export function mockProcessExit(): SpyInstance {
    return vi.spyOn(process, "exit").mockImplementation((code?: any): never => {
        throw new ProcessExitError(code ?? 1);
    });
}

export class ProcessExitError extends Error {
    constructor(public code: number) {
        super(`Process exited with code ${String(code)}`);
        this.name = "ProcessExitError";
    }
}

export function createMockContext(overrides?: Partial<CommandContext>): CommandContext {
    return {
        logger: createMockLogger(),
        git: createMockGit(),
        config: {
            baseDir: ".worktrees",
            projectName: "test-project",
            tmux: false,
        } as WorktreeConfig,
        ... overrides,
    };
}<|MERGE_RESOLUTION|>--- conflicted
+++ resolved
@@ -28,10 +28,8 @@
         listWorktrees: vi.fn().mockResolvedValue([]),
         getRepoRoot: vi.fn().mockResolvedValue("/repo"),
         branchExists: vi.fn().mockResolvedValue(false),
-<<<<<<< HEAD
         getWorktreeStatus: vi.fn().mockResolvedValue([]),
         getAheadBehind: vi.fn().mockResolvedValue({ahead: 0, behind: 0}),
-=======
         getWorktreeByName: vi.fn().mockResolvedValue(null),
         getMainWorktree: vi.fn().mockResolvedValue({
             path: "/repo",
@@ -47,7 +45,6 @@
         hasStashedChanges: vi.fn().mockResolvedValue(false),
         hasSubmoduleModifications: vi.fn().mockResolvedValue(false),
         removeWorktree: vi.fn().mockResolvedValue(undefined),
->>>>>>> bb1b532e
         ... overrides,
     } as unknown as Git;
 }
