import {Command, Option} from "commander";
import path from "path";

import {loadConfig} from "../core/config.js";
import {createGit} from "../core/git.js";
import {WorktreeConfig, WorktreeInfo} from "../core/types.js";
import {ExecutionContext} from "../exec/modes/base.js";
import {createExecutionMode} from "../exec/modes/factory.js";
import {ExecOptions, parseExecCommand} from "../exec/parser.js";
import {
    attachToTmuxSession,
    canAttachToTmux,
    isInsideTmux,
    sanitizeTmuxName,
    switchToTmuxWindow,
} from "../platform/tmux.js";
import {getErrorMessage, handleCommandError} from "../utils/error-handler.js";
import {WorktreeToolError} from "../utils/errors.js";
<<<<<<< HEAD
import {getProjectRoot} from "../utils/find-root.js";
import {getLogger, Logger} from "../utils/logger.js";

interface ExecOptions {
    verbose?: boolean;
    quiet?: boolean;
}
=======
import {getLogger} from "../utils/logger.js";
>>>>>>> cc76bd09

export const execCommand = new Command("exec")
    .description("Execute a command in one or more worktrees")
    .argument("[command]", "Command name to execute (or use -- for inline commands)")
    .argument("[args...]", "Arguments for the command")
    .option("-w, --worktrees <worktrees>", "Comma-separated list of worktrees")
    .addOption(
        new Option("--mode <mode>", "Execution mode")
            .choices(["window", "inline", "background", "exit"]),
    )
    .option("-v, --verbose", "Show verbose output")
    .option("-q, --quiet", "Suppress output")
    .action(async(commandName: string | undefined, args: string[], options: ExecOptions) => {
        try {
            const logger = getLogger(options);

            // Load config
            const config = await loadConfig();

            if (!config) {
                throw new WorktreeToolError(
                    "No configuration found",
                    "Run \"wtt init\" to initialize a configuration",
                );
            }

            // Parse command
            const allArgs = commandName ? [commandName, ... args] : args;
            const parsedCommand = parseExecCommand(allArgs, config, options);

            // Get project root and worktrees
            const projectRoot = await getProjectRoot();
            const git = createGit(projectRoot);
            const allWorktrees = await git.listWorktrees();

            // Filter out the main worktree - we only want to run commands in child worktrees
            const worktrees = allWorktrees.filter((w) => !w.isMain);

            // Check if there are any child worktrees
            if (worktrees.length === 0) {
                logger.info("No worktrees found. Create worktrees with 'wtt create <branch-name>'");
                return;
            }

            // Filter to specific worktrees if requested
            let targetWorktrees = worktrees;
            if (options.worktrees) {
                const requestedWorktrees = options.worktrees.split(",").map((w) => w.trim());
                targetWorktrees = [];
                const notFound: string[] = [];

                for (const name of requestedWorktrees) {
                    const worktree = worktrees.find((w: WorktreeInfo) =>
                        path.basename(w.path) === name ||
                        w.branch === name,
                    );

                    if (worktree) {
                        targetWorktrees.push(worktree);
                    } else {
                        notFound.push(name);
                    }
                }

                if (notFound.length > 0) {
                    const available = worktrees.map((w: WorktreeInfo) => path.basename(w.path)).join(", ");
                    throw new WorktreeToolError(
                        `Worktree(s) not found: ${notFound.join(", ")}`,
                        `Available worktrees: ${available}`,
                    );
                }
            }

            // Create execution contexts
            const contexts: ExecutionContext[] = targetWorktrees.map((worktree) => ({
                worktreeName: path.basename(worktree.path),
                worktreePath: worktree.path,
                command: parsedCommand.command,
                args: parsedCommand.args,
                env: {},
            }));

            // Execute using the appropriate mode
            const executionMode = createExecutionMode(parsedCommand.mode, config, logger);
            await executionMode.execute(contexts);

            // Handle post-execution tmux attachment if in window mode
            if (parsedCommand.mode === "window" && config.tmux) {
                await handleTmuxAttachment(config, targetWorktrees, parsedCommand.command, logger);
            }
        } catch(error) {
            handleCommandError(error, getLogger(options));
        }
    });

async function handleTmuxAttachment(
    config: WorktreeConfig,
    worktrees: WorktreeInfo[],
    _command: string,
    logger: ReturnType<typeof getLogger>,
): Promise<void> {
    if (worktrees.length === 0) {
        return;
    }

    const sessionName = sanitizeTmuxName(config.projectName);
    const firstWorktree = worktrees[0];
    if (!firstWorktree) {
        return;
    }

    const firstWorktreeName = path.basename(firstWorktree.path);
    const firstWindowName = `${firstWorktreeName}::exec`;

    if (isInsideTmux()) {
        // If inside tmux, switch to the first window
        try {
            await switchToTmuxWindow(sessionName, firstWindowName);
        } catch(error) {
            // Don't fail the command if switching fails, just log it
            logger.verbose(`Could not switch to first window: ${getErrorMessage(error)}`);
        }
    } else if (canAttachToTmux()) {
        // If not inside tmux but can attach, attach to the session
        try {
            await attachToTmuxSession(sessionName, firstWindowName);
        } catch(error) {
            // Don't fail the command if attachment fails, just log it
            logger.verbose(`Could not attach to tmux session: ${getErrorMessage(error)}`);
        }
    }
}<|MERGE_RESOLUTION|>--- conflicted
+++ resolved
@@ -16,7 +16,6 @@
 } from "../platform/tmux.js";
 import {getErrorMessage, handleCommandError} from "../utils/error-handler.js";
 import {WorktreeToolError} from "../utils/errors.js";
-<<<<<<< HEAD
 import {getProjectRoot} from "../utils/find-root.js";
 import {getLogger, Logger} from "../utils/logger.js";
 
@@ -24,9 +23,6 @@
     verbose?: boolean;
     quiet?: boolean;
 }
-=======
-import {getLogger} from "../utils/logger.js";
->>>>>>> cc76bd09
 
 export const execCommand = new Command("exec")
     .description("Execute a command in one or more worktrees")
