--- conflicted
+++ resolved
@@ -25,10 +25,7 @@
 const UNSTAGED_COLOR = chalk.white;
 const UNTRACKED_COLOR = chalk.gray;
 const CONFLICT_COLOR = chalk.red;
-<<<<<<< HEAD
-=======
 const POTENTIAL_CONFLICT_COLOR = chalk.hex("#FFA500"); // orange
->>>>>>> eeb26f2d
 const DEFAULT_COLOR = (text: string): string => text;
 
 /**
